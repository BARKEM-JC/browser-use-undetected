--- conflicted
+++ resolved
@@ -8,13 +8,8 @@
 import logging
 import os
 import time
-<<<<<<< HEAD
-from dataclasses import dataclass
-from pathlib import Path
-=======
 from dataclasses import dataclass, field
 from typing import TypedDict
->>>>>>> 855c6cb1
 
 from playwright.async_api import Browser as PlaywrightBrowser
 from playwright.async_api import (
@@ -98,22 +93,10 @@
 
 	def __init__(
 		self,
-<<<<<<< HEAD
-		headless: bool = False,
-		keep_open: bool = False,
-		cookies_path: str | None = None,
-		disable_security: bool = False,
-	):
-		self.headless = headless
-		self.keep_open = keep_open
-		self.cookies_file = cookies_path
-		self.disable_security = disable_security
-=======
 		config: BrowserConfig,
 	):
 		self.config = config
 
->>>>>>> 855c6cb1
 		# Initialize these as None - they'll be set up when needed
 		self.session: BrowserSession | None = None
 
@@ -220,16 +203,10 @@
 		)
 
 		# Load cookies if they exist
-<<<<<<< HEAD
-		if self.cookies_file and os.path.exists(self.cookies_file):
-			with open(self.cookies_file, 'r') as f:
-				cookies = json.load(f)
-				logger.info(f'Loaded {len(cookies)} cookies from {self.cookies_file}')
-=======
 		if self.config.cookies_file and os.path.exists(self.config.cookies_file):
 			with open(self.config.cookies_file, 'r') as f:
 				cookies = json.load(f)
->>>>>>> 855c6cb1
+				logger.info(f'Loaded {len(cookies)} cookies from {self.config.cookies_file}')
 				await context.add_cookies(cookies)
 
 		# Expose anti-detection scripts
@@ -462,28 +439,12 @@
 		if self.session is None:
 			return
 
-<<<<<<< HEAD
 		await self.save_cookies()
-
-		if force and not self.keep_open:
-			session = await self.get_session()
-			await session.browser.close()
-			await session.playwright.stop()
-
-		else:
-			# Note: input() is blocking - consider an async alternative if needed
-			input('Press Enter to close Browser...')
-			self.keep_open = False
-			await self.close(force=True)
-=======
-		if self.config.cookies_file:
-			await self.save_cookies()
 
 		if force and not self.config.keep_open:
 			session = await self.get_session()
 			await session.browser.close()
 			await session.playwright.stop()
->>>>>>> 855c6cb1
 
 	def __del__(self):
 		"""Async cleanup when object is destroyed"""
@@ -849,30 +810,17 @@
 
 	async def save_cookies(self):
 		"""Save current cookies to file"""
-<<<<<<< HEAD
-		if self.session and self.session.context and self.cookies_file:
-			try:
-				cookies = await self.session.context.cookies()
-				logger.info(f'Saving {len(cookies)} cookies to {self.cookies_file}')
-
-				# Check if the path is a directory and create it if necessary
-				dirname = os.path.dirname(self.cookies_file)
-				if dirname:
-					os.makedirs(dirname, exist_ok=True)
-
-				with open(self.cookies_file, 'w') as f:
-					json.dump(cookies, f)
-			except Exception as e:
-				logger.warning(f'Failed to save cookies: {str(e)}')
-=======
 		if self.session and self.session.context and self.config.cookies_file:
 			try:
 				cookies = await self.session.context.cookies()
-				# maybe file is just a file name then i get
-				if os.path.dirname(self.config.cookies_file):
-					os.makedirs(os.path.dirname(self.config.cookies_file), exist_ok=True)
+				logger.info(f'Saving {len(cookies)} cookies to {self.config.cookies_file}')
+
+				# Check if the path is a directory and create it if necessary
+				dirname = os.path.dirname(self.config.cookies_file)
+				if dirname:
+					os.makedirs(dirname, exist_ok=True)
+
 				with open(self.config.cookies_file, 'w') as f:
 					json.dump(cookies, f)
 			except Exception as e:
-				logger.error(f'Failed to save cookies: {str(e)}')
->>>>>>> 855c6cb1
+				logger.warning(f'Failed to save cookies: {str(e)}')